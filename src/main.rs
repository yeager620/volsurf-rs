
use options_rs::api::{RestClient, WebSocketClient};
use options_rs::config::Config;
use options_rs::error::{OptionsError, Result};
use options_rs::models::{OptionContract, OptionQuote};
use options_rs::models::volatility::{ImpliedVolatility, VolatilitySurface};
use options_rs::utils::{plot_volatility_smile, plot_volatility_surface};
use std::collections::HashMap;
use std::path::Path;
use tracing::{info, warn};
use serde_json::Value;
use tokio::time::error::Elapsed;

/// Parse options chain data from Alpaca API response
fn parse_options_chain(data: &Value) -> Result<Vec<OptionContract>> {
    let mut options = Vec::new();

    if let Some(results) = data.get("results") {
        if let Some(results_array) = results.as_array() {
            for option_data in results_array {
                if let (Some(symbol), Some(option_type), Some(strike), Some(expiration)) = (
                    option_data.get("symbol").and_then(|s| s.as_str()),
                    option_data.get("option_type").and_then(|t| t.as_str()),
                    option_data.get("strike_price").and_then(|p| p.as_f64()),
                    option_data.get("expiration_date").and_then(|d| d.as_str()),
                ) {
                    if let Ok(exp_date) = chrono::DateTime::parse_from_rfc3339(expiration) {
                        let exp_utc = exp_date.with_timezone(&chrono::Utc);
                        let option_type = match option_type {
                            "call" => options_rs::models::OptionType::Call,
                            "put" => options_rs::models::OptionType::Put,
                            _ => continue,
                        };

                        let contract = OptionContract::new(
                            symbol.to_string(),
                            option_type,
                            strike,
                            exp_utc,
                        );

                        options.push(contract);
                    }
                }
            }
        }
    }

    Ok(options)
}


#[tokio::main]
async fn main() -> Result<()> {
    let config = Config::from_env()?;
    config.init_logging()?;

    info!("Starting options-rs example application");

    let rest_client = RestClient::new(config.alpaca.clone());
    let ws_client = WebSocketClient::new(config.alpaca.clone());

    let account = rest_client.get_account().await?;
    info!("Account: {} (${:.2})", account.id, account.equity);

<<<<<<< HEAD
    let symbol = "AAPL";
=======
    let symbol = "AAPL"; // Example: Apple Inc.
>>>>>>> 500a0e3b
    info!("Getting options for {}", symbol);

    let options_data = rest_client.get_options_chain(symbol, None).await?;

    let options = parse_options_chain(&options_data)?;
    info!("Found {} options for {}", options.len(), symbol);

    if options.is_empty() {
        warn!("No options found for {}. Exiting.", symbol);
        return Ok(());
    }

    let option_symbols: Vec<String> = options.iter()
        .map(|opt| opt.symbol.clone())
        .take(50)
        .collect();

    info!("Connecting to WebSocket for {} option symbols", option_symbols.len());

    ws_client.connect(option_symbols).await?;

    info!("Processing option quotes and calculating implied volatility");

    let mut ivs = Vec::new();
    let risk_free_rate = 0.03;
    let max_quotes = 100;
    let mut quotes_processed = 0;

    let mut latest_quotes = HashMap::new();

    let timeout = tokio::time::Duration::from_secs(30);
    let start_time = std::time::Instant::now();

    while quotes_processed < max_quotes && start_time.elapsed() < timeout {
        match tokio::time::timeout(
            tokio::time::Duration::from_secs(1),
            ws_client.next_option_quote(),
        ).await {
            Ok(Ok(Some(quote))) => {
                latest_quotes.insert(quote.contract.option_symbol.clone(), quote.clone());
                quotes_processed += 1;

                if quotes_processed % 10 == 0 {
                    info!("Processed {} quotes", quotes_processed);
                }
            },
            Ok(Ok(None)) => {},
            Ok(Err(e)) => {
                return Err(e);
            },
            Err(_) => {}
        }
    }

    info!("Received {} unique option quotes", latest_quotes.len());

    for (_, quote) in latest_quotes {
        match ImpliedVolatility::from_quote(&quote, risk_free_rate) {
            Ok(iv) => {
                info!(
                    "Option: {}, Strike: {}, Expiry: {}, IV: {:.2}%",
                    quote.contract.option_symbol,
                    quote.contract.strike,
                    quote.contract.expiration.format("%Y-%m-%d"),
                    iv.value * 100.0
                );
                ivs.push(iv);
            }
            Err(e) => {
                warn!("Failed to calculate IV for {}: {}", quote.contract.option_symbol, e);
            }
        }
    }

    if ivs.is_empty() {
        warn!("No valid implied volatility calculations. Exiting.");
        return Ok(());
    }

    info!("Successfully calculated {} implied volatilities", ivs.len());

    info!("Creating volatility surface");

    let surface = VolatilitySurface::new(symbol.to_string(), &ivs)?;

    info!("Plotting volatility surface");

    let output_dir = Path::new("output");
    if !output_dir.exists() {
        std::fs::create_dir(output_dir)?;
    }

    let surface_path = output_dir.join("volatility_surface.png");
    plot_volatility_surface(&surface, &surface_path)?;
    info!("Volatility surface saved to {:?}", surface_path);

    if !surface.expirations.is_empty() {
        let expiration = surface.expirations[0];
        let (strikes, vols) = surface.slice_by_expiration(expiration)?;

        let smile_path = output_dir.join("volatility_smile.png");
        plot_volatility_smile(&strikes, &vols, symbol, &expiration, &smile_path)?;
        info!("Volatility smile saved to {:?}", smile_path);
    }

    info!("Example completed successfully");

    Ok(())
}<|MERGE_RESOLUTION|>--- conflicted
+++ resolved
@@ -63,11 +63,8 @@
     let account = rest_client.get_account().await?;
     info!("Account: {} (${:.2})", account.id, account.equity);
 
-<<<<<<< HEAD
     let symbol = "AAPL";
-=======
-    let symbol = "AAPL"; // Example: Apple Inc.
->>>>>>> 500a0e3b
+  
     info!("Getting options for {}", symbol);
 
     let options_data = rest_client.get_options_chain(symbol, None).await?;
